--- conflicted
+++ resolved
@@ -231,31 +231,6 @@
 
 func (r *RDB) memoryUsage(qname string) (int64, error) {
 	var op errors.Op = "rdb.memoryUsage"
-<<<<<<< HEAD
-	var (
-		keys   []string
-		data   []string
-		cursor uint64
-		err    error
-	)
-	for {
-		data, cursor, err = r.client.Scan(context.Background(), cursor, fmt.Sprintf("asynq:{%s}*", qname), 100).Result()
-		if err != nil {
-			return 0, errors.E(op, errors.Unknown, &errors.RedisCommandError{Command: "scan", Err: err})
-		}
-		keys = append(keys, data...)
-		if cursor == 0 {
-			break
-		}
-	}
-	var usg int64
-	for _, k := range keys {
-		n, err := r.client.MemoryUsage(context.Background(), k).Result()
-		if err != nil {
-			return 0, errors.E(op, errors.Unknown, &errors.RedisCommandError{Command: "memory usage", Err: err})
-		}
-		usg += n
-=======
 	const sampleSize = 20
 	keys := []string{
 		base.ActiveKey(qname),
@@ -268,14 +243,13 @@
 		base.TaskKeyPrefix(qname),
 		sampleSize,
 	}
-	res, err := memoryUsageCmd.Run(r.client, keys, argv...).Result()
+	res, err := memoryUsageCmd.Run(context.Background(), r.client, keys, argv...).Result()
 	if err != nil {
 		return 0, errors.E(op, errors.Unknown, fmt.Sprintf("redis eval error: %v", err))
 	}
 	usg, err := cast.ToInt64E(res)
 	if err != nil {
 		return 0, errors.E(op, errors.Internal, fmt.Sprintf("could not cast script return value to int64"))
->>>>>>> 05534c6f
 	}
 	return usg, nil
 }
